--- conflicted
+++ resolved
@@ -65,13 +65,10 @@
     pub sync_interval: u64,
     /// sync block request times
     pub sync_req: u64,
-<<<<<<< HEAD
-
+    /// WAL path
     pub wal_path: String,
-=======
     /// the height epoch to force send sync
     pub force_sync_epoch: u64,
->>>>>>> 936a6786
 }
 
 impl Default for ControllerConfig {
@@ -96,11 +93,8 @@
             enable_forward: true,
             sync_interval: 10,
             sync_req: 5,
-<<<<<<< HEAD
             wal_path: "./data/wal/chain".to_string(),
-=======
             force_sync_epoch: 100,
->>>>>>> 936a6786
         }
     }
 }
