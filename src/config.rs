--- conflicted
+++ resolved
@@ -80,19 +80,16 @@
     pub http2_keepalive_timeout: u64,
     /// the duration(seconds) specified will be the time to remain idle before sending TCP keepalive probes.
     pub tcp_keepalive: u64,
-<<<<<<< HEAD
     /// enable metrics or not
     pub enable_metrics: bool,
     /// metrics exporter port
     pub metrics_port: u16,
     /// metrics histogram buckets
     pub metrics_buckets: Vec<f64>,
-=======
     /// the tx batch's upper limit of retransmission
     pub count_per_batch: usize,
     /// forward tx batch check interval
     pub buffer_duration: u64,
->>>>>>> fc0941e5
 }
 
 impl Default for ControllerConfig {
@@ -123,16 +120,13 @@
             http2_keepalive_interval: 60,
             http2_keepalive_timeout: 20,
             tcp_keepalive: 60,
-<<<<<<< HEAD
             enable_metrics: true,
             metrics_port: 60004,
             metrics_buckets: vec![
                 0.25, 0.5, 0.75, 1.0, 2.5, 5.0, 7.5, 10.0, 25.0, 50.0, 75.0, 100.0, 250.0, 500.0,
             ],
-=======
             count_per_batch: 1000,
             buffer_duration: 300,
->>>>>>> fc0941e5
         }
     }
 }
